use crate::errors::AuctionError;
use borsh::{BorshDeserialize, BorshSerialize};
use solana_program::{
    account_info::AccountInfo, clock::UnixTimestamp, entrypoint::ProgramResult,
    program_error::ProgramError, pubkey::Pubkey,
};

pub mod cancel_bid;
pub mod create_auction;
pub mod place_bid;
pub mod start_auction;

pub fn process_instruction(
    program_id: &Pubkey,
    accounts: &[AccountInfo],
    input: &[u8],
) -> ProgramResult {
    use crate::instruction::AuctionInstruction;
    use create_auction::create_auction;
    use start_auction::start_auction;
    use place_bid::place_bid;
    use cancel_bid::cancel_bid;

    match AuctionInstruction::try_from_slice(input)? {
        AuctionInstruction::CreateAuction(args) => create_auction(program_id, accounts, args),
        AuctionInstruction::StartAuction(args) => start_auction(program_id, accounts, args),
        AuctionInstruction::PlaceBid(args) => place_bid(program_id, accounts, args),
        AuctionInstruction::CancelBid(args) => cancel_bid(program_id, accounts),
    }
}

#[repr(C)]
#[derive(Clone, BorshSerialize, BorshDeserialize, PartialEq)]
pub struct AuctionData {
    /// Pubkey of the authority with permission to modify this auction.
    pub authority: Pubkey,
    /// Auction Bids, each user may have one bid open at a time.
    pub bid_state: BidState,
    /// The time the last bid was placed, used to time auction ending.
    pub last_bid: Option<UnixTimestamp>,
    /// Pubkey of the resource being bid on.
    pub resource: Pubkey,
    /// Whether or not the auction has started
    pub started: bool,
    /// End time is the cut-off point that the auction is forced to end by.
    pub end_time: Option<UnixTimestamp>,
    /// Gap time is the amount of time after the previous bid at which the auction ends. Going
    /// once, going twice, sold!
    pub gap_time: Option<UnixTimestamp>,
}


/// Bids associate a bidding key with an amount bid.
#[repr(C)]
#[derive(Clone, BorshSerialize, BorshDeserialize, PartialEq)]
pub struct Bid(Pubkey, u64);

/// BidState tracks the running state of an auction, each variant represents a different kind of
/// auction being run.
#[repr(C)]
#[derive(Clone, BorshSerialize, BorshDeserialize, PartialEq)]
pub enum BidState {
    EnglishAuction { bids: Vec<Bid>, max: usize },
    OpenEdition,
}

/// Bidding Implementations.
///
/// English Auction: this stores only the current winning bids in the auction, pruning cancelled
/// and lost bids over time.
///
/// Open Edition: All bids are accepted, cancellations return money to the bidder and always
/// succeed.
impl BidState {
    fn new_english(n: usize) -> Self {
        BidState::EnglishAuction {
            bids: vec![],
            max: n,
        }
    }

    fn new_open_edition() -> Self {
        BidState::OpenEdition
    }

    /// Push a new bid into the state, this succeeds only if the bid is larger than the current top
    /// winner stored. Crappy list information to start with.
    fn place_bid(&mut self, bid: Bid) -> Result<(), ProgramError> {
        match self {
            // In a capped auction, track the limited number of winners.
            BidState::EnglishAuction { ref mut bids, max } => match bids.last() {
                Some(top) if top.1 < bid.1 => {
                    bids.retain(|b| b.0 != bid.0);
                    bids.push(bid);
                    if bids.len() > *max {
                        bids.remove(0);
                    }
                    Ok(())
                }
                _ => Err(AuctionError::BidTooSmall.into()),
            },

            // In an open auction, bidding simply succeeds.
            BidState::OpenEdition => Ok(()),
        }
    }

    /// Cancels a bid, if the bid was a winning bid it is removed, if the bid is invalid the
    /// function simple no-ops.
    fn cancel_bid(&mut self, key: Pubkey) -> Result<(), ProgramError> {
        match self {
            BidState::EnglishAuction { ref mut bids, max } => {
                bids.retain(|b| b.0 != key);
                Ok(())
            }

            // In an open auction, cancelling simply succeeds. It's up to the manager of an auction
            // to decide what to do with open edition bids.
            BidState::OpenEdition => Ok(()),
        }
    }

    /// Check if a pubkey is currently a winner.
    fn is_winner(&self, key: Pubkey) -> bool {
        match self {
            // Presense in the winner list is enough to check win state.
            BidState::EnglishAuction { ref bids, max } => bids.iter().any(|bid| bid.0 == key),
            // There are no winners in an open edition, it is up to the auction manager to decide
            // what to do with open edition bids.
            BidState::OpenEdition => false,
        }
    }
}

#[repr(C)]
#[derive(Clone, BorshSerialize, BorshDeserialize, PartialEq)]
pub enum WinnerLimit {
    Unlimited,
    Capped(usize),
}

/// Models a set of metadata for a bidder, meant to be stored in a PDA. This allows looking up
/// information about a bidder regardless of if they have won, lost or cancelled.
#[repr(C)]
#[derive(Clone, BorshSerialize, BorshDeserialize, PartialEq)]
<<<<<<< HEAD
pub struct AuctionData {
    /// Pubkey of the authority with permission to modify this auction.
    pub authority: Pubkey,
    /// Auction Bids, each user may have one bid open at a time.
    pub bid_state: BidState,
    /// The time the last bid was placed, used to time auction ending.
    pub last_bid: Option<UnixTimestamp>,
    /// Pubkey of the resource being bid on.
    pub resource: Pubkey,
    /// Time the auction starts at, this may be changed only if the auction hasn't started.
    pub start_time: UnixTimestamp,
    /// End time is the cut-off point that the auction is forced to end by.
    pub end_time: Option<UnixTimestamp>,
    /// Gap time is the amount of time after the previous bid at which the auction ends. Going
    /// once, going twice, sold!
    pub gap_time: Option<UnixTimestamp>,
=======
struct BidderMetadata {
    // Relationship with the bidder who's metadata this covers.
    bidder_pubkey: Pubkey,
    // Relationship with the auction this bid was placed on.
    auction_pubkey: Pubkey,
    // Amount that the user bid.
    last_bid: u64,
    // Tracks the last time this user bid.
    last_bid_timestamp: UnixTimestamp,
    // Whether the last bid the user made was cancelled. This should also be enough to know if the
    // user is a winner, as if cancelled it implies previous bids were also cancelled.
    cancelled: bool,
>>>>>>> 66357c3b
}




<|MERGE_RESOLUTION|>--- conflicted
+++ resolved
@@ -16,10 +16,10 @@
     input: &[u8],
 ) -> ProgramResult {
     use crate::instruction::AuctionInstruction;
+    use cancel_bid::cancel_bid;
     use create_auction::create_auction;
+    use place_bid::place_bid;
     use start_auction::start_auction;
-    use place_bid::place_bid;
-    use cancel_bid::cancel_bid;
 
     match AuctionInstruction::try_from_slice(input)? {
         AuctionInstruction::CreateAuction(args) => create_auction(program_id, accounts, args),
@@ -48,7 +48,6 @@
     /// once, going twice, sold!
     pub gap_time: Option<UnixTimestamp>,
 }
-
 
 /// Bids associate a bidding key with an amount bid.
 #[repr(C)]
@@ -143,24 +142,6 @@
 /// information about a bidder regardless of if they have won, lost or cancelled.
 #[repr(C)]
 #[derive(Clone, BorshSerialize, BorshDeserialize, PartialEq)]
-<<<<<<< HEAD
-pub struct AuctionData {
-    /// Pubkey of the authority with permission to modify this auction.
-    pub authority: Pubkey,
-    /// Auction Bids, each user may have one bid open at a time.
-    pub bid_state: BidState,
-    /// The time the last bid was placed, used to time auction ending.
-    pub last_bid: Option<UnixTimestamp>,
-    /// Pubkey of the resource being bid on.
-    pub resource: Pubkey,
-    /// Time the auction starts at, this may be changed only if the auction hasn't started.
-    pub start_time: UnixTimestamp,
-    /// End time is the cut-off point that the auction is forced to end by.
-    pub end_time: Option<UnixTimestamp>,
-    /// Gap time is the amount of time after the previous bid at which the auction ends. Going
-    /// once, going twice, sold!
-    pub gap_time: Option<UnixTimestamp>,
-=======
 struct BidderMetadata {
     // Relationship with the bidder who's metadata this covers.
     bidder_pubkey: Pubkey,
@@ -173,9 +154,4 @@
     // Whether the last bid the user made was cancelled. This should also be enough to know if the
     // user is a winner, as if cancelled it implies previous bids were also cancelled.
     cancelled: bool,
->>>>>>> 66357c3b
-}
-
-
-
-
+}