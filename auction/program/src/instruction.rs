<<<<<<< HEAD
use crate::{
    processor::{
        cancel_bid::CancelBidArgs, create_auction::CreateAuctionArgs, place_bid::PlaceBidArgs,
        start_auction::StartAuctionArgs,
    },
    PREFIX,
};
=======
use crate::PREFIX;
>>>>>>> 18859995
use borsh::{BorshDeserialize, BorshSerialize};
use solana_program::{
    instruction::{AccountMeta, Instruction},
    pubkey::Pubkey,
    sysvar,
};

pub use crate::processor::{
    cancel_bid::CancelBidArgs,
    create_auction::CreateAuctionArgs,
    place_bid::PlaceBidArgs,
    start_auction::StartAuctionArgs,
};

#[derive(Clone, BorshSerialize, BorshDeserialize, PartialEq)]
pub enum AuctionInstruction {
    CreateAuction(CreateAuctionArgs),
    StartAuction(StartAuctionArgs),
    PlaceBid(PlaceBidArgs),
    CancelBid(CancelBidArgs),
}

/// Creates an CreateAuction instruction.
pub fn create_auction_instruction(
    program_id: Pubkey,
    creator_pubkey: Pubkey,
    args: CreateAuctionArgs,
) -> Instruction {
    let seeds = &[
        PREFIX.as_bytes(),
        &program_id.as_ref(),
        args.resource.as_ref(),
    ];
    let (auction_pubkey, _) = Pubkey::find_program_address(seeds, &program_id);
    Instruction {
        program_id,
        accounts: vec![
            AccountMeta::new(creator_pubkey, false),
            AccountMeta::new(auction_pubkey, false),
            AccountMeta::new_readonly(sysvar::rent::id(), false),
            AccountMeta::new_readonly(solana_program::system_program::id(), false),
        ],
        data: AuctionInstruction::CreateAuction(args)
            .try_to_vec()
            .unwrap(),
    }
}

/// Creates an StartAuction instruction.
pub fn start_auction_instruction(
    program_id: Pubkey,
    creator_pubkey: Pubkey,
    args: StartAuctionArgs,
) -> Instruction {
    // Derive Auction Key
    let seeds = &[
        PREFIX.as_bytes(),
        &program_id.as_ref(),
        args.resource.as_ref(),
    ];
    let (auction_pubkey, _) = Pubkey::find_program_address(seeds, &program_id);

    Instruction {
        program_id,
        accounts: vec![
            AccountMeta::new(creator_pubkey, false),
            AccountMeta::new(auction_pubkey, false),
            AccountMeta::new_readonly(sysvar::rent::id(), false),
            AccountMeta::new_readonly(solana_program::system_program::id(), false),
        ],
        data: AuctionInstruction::StartAuction(args).try_to_vec().unwrap(),
    }
}

/// Creates an PlaceBid instruction.
<<<<<<< HEAD
pub fn place_bid(program_id: Pubkey, bidder_pubkey: Pubkey, args: PlaceBidArgs) -> Instruction {
=======
pub fn place_bid_instruction(
    program_id: Pubkey,
    bidder_pubkey: Pubkey,
    bidder_spl_pubkey: Pubkey,
    token_mint_pubkey: Pubkey,
    token_mint_authority_pubkey: Pubkey,
    args: PlaceBidArgs,
) -> Instruction {
>>>>>>> 18859995
    // Derive Auction Key
    let seeds = &[
        PREFIX.as_bytes(),
        program_id.as_ref(),
        args.resource.as_ref(),
    ];
    let (auction_pubkey, _) = Pubkey::find_program_address(seeds, &program_id);

    // Derive Bidder Pot
    let seeds = &[
        PREFIX.as_bytes(),
        &program_id.as_ref(),
        auction_pubkey.as_ref(),
        bidder_pubkey.as_ref(),
    ];
    let (bidder_pot_pubkey, _) = Pubkey::find_program_address(seeds, &program_id);

    // Derive Bidder Meta
    let seeds = &[
        PREFIX.as_bytes(),
        &program_id.as_ref(),
        auction_pubkey.as_ref(),
        bidder_pubkey.as_ref(),
        "metadata".as_bytes(),
    ];
    let (bidder_meta_pubkey, _) = Pubkey::find_program_address(seeds, &program_id);

    Instruction {
        program_id,
        accounts: vec![
            AccountMeta::new(bidder_pubkey, false),
            AccountMeta::new(bidder_spl_pubkey, false),
            AccountMeta::new(bidder_pot_pubkey, false),
            AccountMeta::new(bidder_meta_pubkey, false),
            AccountMeta::new(auction_pubkey, false),
            AccountMeta::new(token_mint_pubkey, false),
            AccountMeta::new(token_mint_authority_pubkey, false),
            AccountMeta::new_readonly(sysvar::clock::id(), false),
            AccountMeta::new_readonly(sysvar::rent::id(), false),
            AccountMeta::new_readonly(solana_program::system_program::id(), false),
            AccountMeta::new_readonly(spl_token::id(), false),
        ],
        data: AuctionInstruction::PlaceBid(args).try_to_vec().unwrap(),
    }
}

/// Creates an CancelBidinstruction.
pub fn cancel_bid_instruction(
    program_id: Pubkey,
    bidder_pubkey: Pubkey,
    args: CancelBidArgs,
) -> Instruction {
    // Derive Auction Key
    let seeds = &[
        PREFIX.as_bytes(),
        program_id.as_ref(),
        args.resource.as_ref(),
    ];
    let (auction_pubkey, _) = Pubkey::find_program_address(seeds, &program_id);

    // Derive Bidder Pot
    let seeds = &[
        PREFIX.as_bytes(),
        &program_id.as_ref(),
        auction_pubkey.as_ref(),
        bidder_pubkey.as_ref(),
    ];
    let (bidder_pot_pubkey, _) = Pubkey::find_program_address(seeds, &program_id);

    // Derive Bidder Meta
    let seeds = &[
        PREFIX.as_bytes(),
        &program_id.as_ref(),
        auction_pubkey.as_ref(),
        bidder_pubkey.as_ref(),
        "metadata".as_bytes(),
    ];
    let (bidder_meta_pubkey, _) = Pubkey::find_program_address(seeds, &program_id);

    Instruction {
        program_id,
        accounts: vec![
            AccountMeta::new(bidder_pubkey, false),
            AccountMeta::new(auction_pubkey, false),
            AccountMeta::new(bidder_pot_pubkey, false),
            AccountMeta::new(bidder_meta_pubkey, false),
            AccountMeta::new_readonly(sysvar::clock::id(), false),
            AccountMeta::new_readonly(sysvar::rent::id(), false),
            AccountMeta::new_readonly(solana_program::system_program::id(), false),
        ],
<<<<<<< HEAD
        data: AuctionInstruction::PlaceBid(args).try_to_vec().unwrap(),
=======
        data: AuctionInstruction::CancelBid(args).try_to_vec().unwrap(),
>>>>>>> 18859995
    }
}<|MERGE_RESOLUTION|>--- conflicted
+++ resolved
@@ -1,14 +1,4 @@
-<<<<<<< HEAD
-use crate::{
-    processor::{
-        cancel_bid::CancelBidArgs, create_auction::CreateAuctionArgs, place_bid::PlaceBidArgs,
-        start_auction::StartAuctionArgs,
-    },
-    PREFIX,
-};
-=======
 use crate::PREFIX;
->>>>>>> 18859995
 use borsh::{BorshDeserialize, BorshSerialize};
 use solana_program::{
     instruction::{AccountMeta, Instruction},
@@ -17,9 +7,7 @@
 };
 
 pub use crate::processor::{
-    cancel_bid::CancelBidArgs,
-    create_auction::CreateAuctionArgs,
-    place_bid::PlaceBidArgs,
+    cancel_bid::CancelBidArgs, create_auction::CreateAuctionArgs, place_bid::PlaceBidArgs,
     start_auction::StartAuctionArgs,
 };
 
@@ -84,9 +72,6 @@
 }
 
 /// Creates an PlaceBid instruction.
-<<<<<<< HEAD
-pub fn place_bid(program_id: Pubkey, bidder_pubkey: Pubkey, args: PlaceBidArgs) -> Instruction {
-=======
 pub fn place_bid_instruction(
     program_id: Pubkey,
     bidder_pubkey: Pubkey,
@@ -95,7 +80,6 @@
     token_mint_authority_pubkey: Pubkey,
     args: PlaceBidArgs,
 ) -> Instruction {
->>>>>>> 18859995
     // Derive Auction Key
     let seeds = &[
         PREFIX.as_bytes(),
@@ -186,10 +170,6 @@
             AccountMeta::new_readonly(sysvar::rent::id(), false),
             AccountMeta::new_readonly(solana_program::system_program::id(), false),
         ],
-<<<<<<< HEAD
-        data: AuctionInstruction::PlaceBid(args).try_to_vec().unwrap(),
-=======
         data: AuctionInstruction::CancelBid(args).try_to_vec().unwrap(),
->>>>>>> 18859995
     }
 }