--- conflicted
+++ resolved
@@ -1,9 +1,5 @@
 mod errors;
-<<<<<<< HEAD
-mod instruction;
-pub mod processor;
-=======
->>>>>>> 66357c3b
+
 mod utils;
 
 pub mod entrypoint;
