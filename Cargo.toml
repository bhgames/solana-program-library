--- conflicted
+++ resolved
@@ -21,15 +21,8 @@
   "token-swap/program/fuzz",
   "token/cli",
   "token/program",
-<<<<<<< HEAD
-  "token/program-v3",
-  "timelock/program",
-  "timelock/cli",
-  "timelock/proposal-loader-cli",
-=======
->>>>>>> 2ef336fd
   "utils/cgen",
-  "utils/test-client"
+  "utils/test-client",
 ]
 exclude = [
   "themis/client_ristretto",
